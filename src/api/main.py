<<<<<<< HEAD
from fastapi import FastAPI
=======
from typing import List, Optional

from fastapi import FastAPI, HTTPException
>>>>>>> 13f48970
from fastapi.middleware.cors import CORSMiddleware

from src.api.config import setup_logging
from src.api.routers import router

setup_logging()

app = FastAPI(
    title="Presidio-NL API",
    description="API voor Nederlandse tekst analyse en anonimisatie",
    version="0.2.0",
)

app.add_middleware(
    CORSMiddleware,
    allow_origins=["*"],
    allow_credentials=True,
    allow_methods=["*"],
    allow_headers=["*"],
)
<<<<<<< HEAD
app.include_router(router=router)
=======

analyzer = ModularTextAnalyzer()

SUPPORTED_ENTITIES = ["PERSON", "LOCATION", "PHONE_NUMBER", "EMAIL", "IBAN"]


@app.get("/entities")
def get_supported_entities():
    return {"supported_entities": SUPPORTED_ENTITIES}


class AnalyzeRequest(BaseModel):
    text: str
    entities: Optional[List[str]] = Field(
        default_factory=lambda: ["PERSON", "LOCATION", "PHONE_NUMBER", "EMAIL", "IBAN"]
    )
    language: Optional[str] = "nl"


class EntityResult(BaseModel):
    entity_type: str
    text: str
    start: int
    end: int
    score: float


class AnalyzeResponse(BaseModel):
    text: str
    entities_found: List[EntityResult]


class AnonymizeResponse(BaseModel):
    text: str
    anonymized: str


@app.get("/health")
def ping() -> dict[str, str]:
    return {"ping": "pong"}


@app.post("/analyze", response_model=AnalyzeResponse)
def analyze_text(request: AnalyzeRequest) -> AnalyzeResponse:
    try:
        results = analyzer.analyze_text(
            request.text, request.entities, request.language
        )
    except ValueError as e:
        raise HTTPException(status_code=400, detail=str(e))
    entities_found = [
        EntityResult(
            entity_type=ent["entity_type"],
            text=ent["text"],
            start=ent["start"],
            end=ent["end"],
            score=ent["score"],
        )
        for ent in results
    ]
    return AnalyzeResponse(text=request.text, entities_found=entities_found)


@app.post("/anonymize", response_model=AnonymizeResponse)
def anonymize_text(request: AnalyzeRequest) -> AnonymizeResponse:
    try:
        anonymized = analyzer.anonymize_text(
            request.text, request.entities, request.language
        )
    except ValueError as e:
        raise HTTPException(status_code=400, detail=str(e))
    return AnonymizeResponse(text=request.text, anonymized=anonymized)
>>>>>>> 13f48970
<|MERGE_RESOLUTION|>--- conflicted
+++ resolved
@@ -1,10 +1,4 @@
-<<<<<<< HEAD
-from fastapi import FastAPI
-=======
-from typing import List, Optional
-
 from fastapi import FastAPI, HTTPException
->>>>>>> 13f48970
 from fastapi.middleware.cors import CORSMiddleware
 
 from src.api.config import setup_logging
@@ -24,10 +18,8 @@
     allow_credentials=True,
     allow_methods=["*"],
     allow_headers=["*"],
-)
-<<<<<<< HEAD
+
 app.include_router(router=router)
-=======
 
 analyzer = ModularTextAnalyzer()
 
@@ -100,4 +92,3 @@
     except ValueError as e:
         raise HTTPException(status_code=400, detail=str(e))
     return AnonymizeResponse(text=request.text, anonymized=anonymized)
->>>>>>> 13f48970
